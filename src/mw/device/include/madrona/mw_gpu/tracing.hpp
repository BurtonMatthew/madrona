--- conflicted
+++ resolved
@@ -116,12 +116,8 @@
                     : "=r"(sm_id));
                 uint32_t log_index = cur_index_.fetch_add_relaxed(1);
                 if (log_index >= maxLogSize) {
-<<<<<<< HEAD
                     // mark the current set of traces to be corrupted
-                    cur_index_.store(-1, std::memory_order_release);
-=======
                     cur_index_.store_release(-1);
->>>>>>> ae61a80c
                 } else{
                     device_logs_[log_index] = {event, func_id, num_invocations, node_id, threadIdx.x / 32, blockIdx.x, sm_id, log_index, globalTimer()};
                 }
